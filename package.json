{
  "name": "@msquared/pixel-streaming-client",
<<<<<<< HEAD
  "version": "0.9.0",
=======
  "version": "0.10.1",
>>>>>>> bdfa882a
  "description": "Browser client for viewing pixel-streamed content from MSquared events",
  "homepage": "https://github.com/msquared-io/pixel-streaming-client",
  "license": "MIT",
  "keywords": [
    "msquared",
    "pixel-streaming"
  ],
  "files": [
    "dist"
  ],
  "scripts": {
    "build": "run-p build:*",
    "build:cjs": "esbuild ./src/index.ts ./src/errors.ts --outdir=./dist/cjs --platform=node --bundle --external:react",
    "build:esm": "esbuild ./src/index.ts ./src/errors.ts --outdir=./dist/esm --platform=neutral --bundle --main-fields=main --external:react",
    "build:script": "esbuild ./src/index.ts --outdir=./dist/script --platform=browser --bundle --minify --target=es6 --format=iife --global-name=MSquaredPixelStreamingClient --external:react",
    "build:types": "tsc --declarationDir ./dist/types",
    "clean": "rm -rf ./dist",
    "prepare": "git config core.hooksPath .githooks",
    "prepublishOnly": "run-s ts:validate",
    "test": "jest",
    "ts:check": "biome check",
    "ts:check:fix": "biome check --write",
    "ts:depcheck": "depcheck",
    "ts:fmt": "biome format",
    "ts:fmt:fix": "biome format --write",
    "ts:lint": "biome lint",
    "ts:lint:fix": "biome lint --write",
    "ts:type-check": "tsc --incremental --pretty --noEmit",
    "ts:validate": "run-s ts:type-check ts:check ts:depcheck test"
  },
  "main": "./dist/script/index.js",
  "types": "./dist/types/index.d.ts",
  "exports": {
    ".": {
      "types": "./dist/types/index.d.ts",
      "import": "./dist/esm/index.js",
      "require": "./dist/cjs/index.js"
    },
    "./errors": {
      "types": "./dist/types/errors.d.ts",
      "import": "./dist/esm/errors.js",
      "require": "./dist/cjs/errors.js"
    }
  },
  "dependencies": {
    "ua-parser-js": "^1.0.40",
    "uuidv7": "^1.0.2"
  },
  "devDependencies": {
    "@biomejs/biome": "2.1.2",
    "@commitlint/cli": "^19.6.1",
    "@commitlint/config-conventional": "^19.6.0",
    "@types/jest": "^29.5.14",
    "@types/react": "^18",
    "@types/ua-parser-js": "^0.7.39",
    "depcheck": "^1.4.7",
    "esbuild": "^0.24.2",
    "jest": "^29.7.0",
    "npm-run-all": "^4.1.5",
    "react": "^18.0.0",
    "ts-jest": "^29.2.5",
    "typescript": "^5.7.3"
  },
  "peerDependencies": {
    "react": "^18.0.0"
  },
  "peerDependenciesMeta": {
    "react": {
      "optional": true
    }
  },
  "commitlint": {
    "extends": [
      "@commitlint/config-conventional"
    ]
  }
}<|MERGE_RESOLUTION|>--- conflicted
+++ resolved
@@ -1,10 +1,7 @@
 {
   "name": "@msquared/pixel-streaming-client",
-<<<<<<< HEAD
   "version": "0.9.0",
-=======
   "version": "0.10.1",
->>>>>>> bdfa882a
   "description": "Browser client for viewing pixel-streamed content from MSquared events",
   "homepage": "https://github.com/msquared-io/pixel-streaming-client",
   "license": "MIT",
